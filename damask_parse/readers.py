"""`damask_parse.readers.py`"""

from pathlib import Path

import pandas
import re
import numpy as np
from ruamel.yaml import YAML

from damask_parse.utils import (
    get_header_lines,
    get_num_header_lines,
    get_HDF5_incremental_quantity,
    validate_volume_element,
    validate_element_material_idx,
    get_field_data,
    apply_grain_average,
)
from damask_parse.legacy.readers import parse_microstructure, parse_texture_gauss

__all__ = [
    'read_geom',
    'read_spectral_stdout',
    'read_spectral_stderr',
    'read_HDF5_file',
    'read_material',
    'geom_to_volume_element',
]


def parse_increment_iteration(inc_iter_str):

    float_pat = r'-?\d+\.\d+'
    sci_float_pat = r'-?\d+\.\d+E[+|-]\d+'

    dg_pat = r'deformation gradient aim\s+=\n(\s+(?:(?:' + float_pat + r'\s+){3}){3})'
    dg_match = re.search(dg_pat, inc_iter_str)
    dg_str = dg_match.group(1)
    dg = np.array([float(i) for i in dg_str.split()]).reshape((3, 3))

    pk_pat = r'Piola--Kirchhoff stress\s+\/\s.*=\n(\s+(?:(?:' + \
        float_pat + r'\s+){3}){3})'
    pk_match = re.search(pk_pat, inc_iter_str)
    pk_str = pk_match.group(1)
    pk = np.array([float(i) for i in pk_str.split()]).reshape((3, 3))

    err_pat = r'error (.*)\s+=\s+(-?\d+\.\d+)\s\((' + sci_float_pat + \
        r')\s(.*),\s+tol\s+=\s+(' + sci_float_pat + r')\)'
    err_matches = re.findall(err_pat, inc_iter_str)
    converge_err = {}
    for i in err_matches:
        err_key = 'error_' + i[0].strip().replace(' ', '_')
        converge_err.update({
            err_key: {
                'value': float(i[2]),
                'unit': i[3].strip(),
                'tol': float(i[4]),
                'relative': float(i[1]),
            }
        })

    inc_iter = {
        'deformation_gradient_aim': dg,
        'piola_kirchhoff_stress': pk,
        **converge_err,
    }

    return inc_iter


def parse_increment(inc_str):

    warn_msg = r'│\s+warning\s+│\s+│\s+(\d+)\s+│\s+├─+┤\s+│(.*)│\s+\s+│(.*)│'
    warnings_matches = re.findall(warn_msg, inc_str)
    warnings = [
        {
            'code': int(i[0]),
            'message': i[1].strip() + ' ' + i[2].strip(),
        } for i in warnings_matches
    ]

    if not re.search(r'increment\s\d+\sconverged', inc_str):
        parsed_inc = {
            'converged': False,
            'warnings': warnings,
        }
        return parsed_inc

    inc_position_pat = (r'Time\s+(\d+\.\d+E[+|-]\d+)s:\s+Increment'
                        r'\s+(\d+\/\d+)-(\d+\/\d+)\s+of\sload\scase\s+(\d+)')
    inc_pos = re.search(inc_position_pat, inc_str)
    inc_pos_dat = inc_pos.groups()

    inc_time = float(inc_pos_dat[0])
    inc_number = int(inc_pos_dat[1].split('/')[0])
    inc_cut_back = 1 / int(inc_pos_dat[2].split('/')[1])
    inc_load_case = int(inc_pos_dat[3])

    inc_iter_split_str = r'={75}'
    inc_iter_split = re.split(inc_iter_split_str, inc_str)

    dg_arr = []
    pk_arr = []
    converge_errors = None
    err_keys = None
    num_iters = len(inc_iter_split) - 1

    for idx, i in enumerate(inc_iter_split[:-1]):

        inc_iter_i = parse_increment_iteration(i)

        if idx == 0:
            err_keys = [j for j in inc_iter_i.keys() if j.startswith('error_')]
            converge_errors = dict(
                zip(err_keys, [{'value': [], 'tol': [], 'relative': []}
                               for _ in err_keys])
            )

        dg_arr.append(inc_iter_i['deformation_gradient_aim'])
        pk_arr.append(inc_iter_i['piola_kirchhoff_stress'])

        for j in err_keys:
            for k in ['value', 'tol', 'relative']:
                converge_errors[j][k].append(inc_iter_i[j][k])

    dg_arr = np.array(dg_arr)
    pk_arr = np.array(pk_arr)
    for j in err_keys:
        for k in ['value', 'tol', 'relative']:
            converge_errors[j][k] = np.array(converge_errors[j][k])

    parsed_inc = {
        'converged': True,
        'inc_number': inc_number,
        'inc_time': inc_time,
        'inc_cut_back': inc_cut_back,
        'inc_load_case': inc_load_case,
        'deformation_gradient_aim': dg_arr,
        'piola_kirchhoff_stress': pk_arr,
        'num_iters': num_iters,
        **converge_errors,
    }

    return parsed_inc


def read_geom(geom_path):
    """Parse a DAMASK geometry file into a volume element.

    Parameters
    ----------
    geom_path : str or Path
        Path to the DAMASK geometry file.

    Returns
    -------
    geometry : dict
        Dictionary of the parsed data from the geometry file, with keys:
            element_material_idx : ndarray of shape equal to `grid_size` of int
                A mapping that determines the grain index for each voxel.
            grid_size : ndarray of int of size 3
                Resolution of volume element discretisation in each direction.
            size : list of length 3
                Volume element size. By default set to unit size: [1, 1, 1].
            origin : list of length 3
                Volume element origin. By default: [0, 0, 0].
            material_homog_idx : 1D ndarray of str
                Determines the homogenization scheme for each material.
            orientations : dict
                Dict containing the following keys:
                    type : "euler"
                    euler_angles : ndarray of shape (R, 3) of float
                        Array of R row three-vectors of Euler angles. Specified as proper
                        Euler angles in the Bunge convention. (Rotations are about Z,
                        new X, new new Z.)
                    unit_cell_alignment : dict
                        Alignment of the unit cell.
                    euler_degrees : bool
                        If True, `euler_angles` are represented in degrees, rather than
                        radians.
            constituent_phase_label_idx : 1D ndarray of int
                Zero-indexed integer index array mapping a constituent to its phase index.
            constituent_orientation_idx : 1D ndarray of int
                Zero-indexed integer index array mapping a constituent to its orientation
                index.
            meta : dict
                Any meta information associated with the generation of this volume
                element.

    """

    num_header = get_num_header_lines(geom_path)

    with Path(geom_path).open('r') as handle:

        lines = handle.read()

        grid_size = None
        grid_pat = r'grid\s+a\s+(\d+)\s+b\s+(\d+)\s+c\s+(\d+)'
        grid_match = re.search(grid_pat, lines)
        if grid_match:
            grid_size = [int(i) for i in grid_match.groups()]
        else:
            raise ValueError('`grid` not specified in file.')

        element_material_idx = []
        for ln_idx, ln in enumerate(lines.splitlines()):
            ln_split = ln.strip().split()
            if ln_idx > num_header:
                element_material_idx.extend([int(i) for i in ln_split])

        element_material_idx = np.array(element_material_idx).reshape(grid_size[::-1])
        element_material_idx = element_material_idx.swapaxes(0, 2)
        num_mats = validate_element_material_idx(element_material_idx)

        constituent_phase_label_idx = None
        constituent_orientation_idx = None
        pat = r'\<microstructure\>[\s\S]*\(constituent\).*'
        ms_match = re.search(pat, lines)
        if ms_match:
            ms_str = ms_match.group()
            microstructure = parse_microstructure(ms_str)
            constituent_phase_label_idx = microstructure['phase_idx']
            constituent_orientation_idx = microstructure['texture_idx']

        orientations = None
        pat = r'\<texture\>[\s\S]*\(gauss\).*'
        texture_match = re.search(pat, lines)
        if texture_match:
            texture_str = texture_match.group()
            texture_gauss = parse_texture_gauss(texture_str)
            orientations = {
                'type': 'euler',
                'euler_angles': texture_gauss['euler_angles'],
                'euler_degrees': texture_gauss['euler_degrees'],
                'euler_angle_labels': texture_gauss['euler_angle_labels'],
                'unit_cell_alignment': {
                    'x': 'a',
                    'z': 'c',
                }
            }

        # Check indices in `constituent_orientation_idx` are valid, given `orientations`:
        if ms_match and (
            np.min(constituent_orientation_idx) < 0 or
            np.max(constituent_orientation_idx) > len(orientations['euler_angles'])
        ):
            msg = 'Orientation indices in `constituent_orientation_idx` are invalid.'
            raise ValueError(msg)

        # Parse header information:
        size_pat = (r'size\s+x\s+(\d+(?:\.\d+)*)'
                    r'\s+y\s+(\d+(?:\.\d+)*)\s+z\s+(\d+(?:\.\d+)*)')
        size_match = re.search(size_pat, lines)
        size = None
        if size_match:
            size = [float(i) for i in size_match.groups()]

        origin_pat = r'origin\s+x\s+(\d+\.\d+)\s+y\s+(\d+\.\d+)\s+z\s+(\d+\.\d+)'
        origin_match = re.search(origin_pat, lines)
        origin = None
        if origin_match:
            origin = [float(i) for i in origin_match.groups()]

        homo_pat = r'homogenization\s+(\d+)'
        homo_match = re.search(homo_pat, lines)
        material_homog_idx = None
        if homo_match:
            # Same homogenization for each material ID:
            homog_idx = int(homo_match.group(1)) - 1  # zero-indexed
            material_homog_idx = np.zeros(num_mats).astype(int) + homog_idx

        com_pat = r'(geom_.*)'
        commands = re.findall(com_pat, lines)

        geometry = {
            'grid_size': grid_size,
            'size': size,
            'origin': origin,
            'orientations': orientations,
            'element_material_idx': element_material_idx,
            'material_homog_idx': material_homog_idx,
            'constituent_phase_label_idx': constituent_phase_label_idx,
            'constituent_orientation_idx': constituent_orientation_idx,
            'meta': {
                'num_header': num_header,
                'commands': commands,
            },
        }

    return geometry


def read_spectral_stdout(path):

    path = Path(path)
    inc_split_str = r'\s#{75}'

    with path.open('r', encoding='utf8') as handle:
        lines = handle.read()

        inc_split = re.split(inc_split_str, lines)

        dg_arr = []
        pk_arr = []
        inc_idx = []
        inc_pos_dat = {
            'inc_number': [],
            'inc_time': [],
            'inc_cut_back': [],
            'inc_load_case': [],
        }
        err_keys = None
        converge_errors = None
        warnings = []

        for idx, i in enumerate(inc_split[1:]):

            parsed_inc = parse_increment(i)
            if parsed_inc['converged']:

                inc_idx.extend([idx] * parsed_inc['num_iters'])
                if idx == 0:
                    err_keys = [j for j in parsed_inc.keys() if j.startswith('error_')]
                    converge_errors = dict(
                        zip(err_keys, [{'value': [], 'tol': [], 'relative': []}
                                       for _ in err_keys])
                    )
                dg_arr.extend(parsed_inc.pop('deformation_gradient_aim'))
                pk_arr.extend(parsed_inc.pop('piola_kirchhoff_stress'))
                for j in err_keys:
                    for k in ['value', 'tol', 'relative']:
                        converge_errors[j][k].extend(parsed_inc[j][k])

                for k in ['inc_number', 'inc_time', 'inc_cut_back', 'inc_load_case']:
                    inc_pos_dat[k].append(parsed_inc[k])

            else:
                warnings.extend(parsed_inc['warnings'])

        inc_idx = np.array(inc_idx)
        dg_arr = np.array(dg_arr)
        pk_arr = np.array(pk_arr)
        for j in err_keys:
            for k in ['value', 'tol', 'relative']:
                converge_errors[j][k] = np.array(converge_errors[j][k])

        for k in ['inc_number', 'inc_time', 'inc_cut_back', 'inc_load_case']:
            inc_pos_dat[k] = np.array(inc_pos_dat[k])

        out = {
            'deformation_gradient_aim': dg_arr,
            'piola_kirchhoff_stress': pk_arr,
            'increment_idx': inc_idx,
            'warnings': warnings,
            **converge_errors,
            **inc_pos_dat
        }

    return out


def read_spectral_stderr(path):

    path = Path(path)

    with path.open('r', encoding='utf8') as handle:
        lines = handle.read()
        errors_pat = r'│\s+error\s+│\s+│\s+(\d+)\s+│\s+├─+┤\s+│(.*)│\s+\s+│(.*)│'
        matches = re.findall(errors_pat, lines)
        errors = [
            {
                'code': int(i[0]),
                'message': i[1].strip() + ' ' + i[2].strip(),
            } for i in matches
        ]

        return errors


def read_HDF5_file(
    hdf5_path,
    geom_path=None,
    incremental_data=None,
    field_data=None,
    grain_data=None,
    operations=None
):
    """Operate on and extract data from an HDF5 file generated by a DAMASK run.

    Parameters
    ----------
    hdf5_path : Path or str
        Path to the HDF5 file.
    incremental_data : list of dict, optional
        List of incremental data to extract from the HDF5 file. This is a list of dicts
        with the following keys:
            name: str
                The name by which the quantity will be stored in the output dict.
            path: str
                The HDF5 "path" to the dataset.
            transforms: list of dict, optional
                If specified this is a list of dicts, each with the following keys:
                    sum_along_axes : int, optional
                        If specified, take the sum the array along this axis.
                    mean_along_axes: int, optional
                        If specified, take the mean average of the array along this axis.
            increments : int
                Step size
    field_data : list of dict, optional
        List of field data to extract. This is a list of dict with following keys:
            field_name: str
                Name of the data field to extract
            increments: list of int
                Increments to extract from
        Special field_name keys exist, 'displacemnt', 'grain' and 'phase'. 
    grain_data : list of dict, optional
        List of grain data to extract. This is a list of dict with following keys:
            field_name: str
                Name of the data field to extract
            increments: list of int
                Increments to extract from
    operations : list of dict, optional
        List of methods to invoke on the DADF5 object. This is a list of dicts with the
        following keys:
            name : str
                The name of the DADF5 method.
            args : dict
                Parameter names and their values to pass to the DADF5 method. This
                assumes all DADF5 method parameters are of positional-or-keyword type.
            opts : dict
                Additional options.

    Returns
    -------
    volume_element_response : dict
        Dict with keys determined by the `incremental_data` list and `field_data` dict.

    """
<<<<<<< HEAD
    if not geom_path:
        geom_path = Path(hdf5_path).parent / 'geom.geom'

    # Open DAMASK output file if required
    if operations or field_data or grain_data:
        try:
            from damask import Result
            sim_data = Result(str(hdf5_path))
        except ImportError:
            from damask import DADF5
            sim_data = DADF5(str(hdf5_path))
    # Load in grain mapping if required
    if grain_data:
        try:
            from damask import Grid
            ve = Grid.load_ASCII(str(geom_path))
            # 0-indexed, make 1-indexed
            grains = ve.material + 1
        except ImportError:
            from damask import Geom
            ve = Geom.from_file(str(geom_path))
            # should be 1-indexed, check
            grains = ve.microstructure
=======

    from damask import Result
    sim_data = Result(hdf5_path)
>>>>>>> a84cdb41

    for op in operations or []:
        func = getattr(sim_data, op['name'], None)
        if not func:
            raise AttributeError(f'The Result object has no attribute: {op["name"]}.')
        else:
            func(**op['args'])

        # Deal with specific options:
        if op['opts'].get('add_Mises', {}):

            if op["name"] in ['add_Cauchy', 'add_stress_Cauchy']:
                label = f'sigma'

            elif op["name"] in ['add_strain_tensor', 'add_strain']:
                # Include defaults from `DADF5.add_strain_tensor`:
                t = op['args'].get('t', 'V')
                m = op['args'].get('m', 0)
                F = op['args'].get('F', 'F')
                label = f'epsilon_{t}^{m}({F})'

            else:
                msg = (f'Operation "{op["name"]}" is not compatible with option '
                       f'"add_Mises".')
                raise ValueError(msg)

            try:
                sim_data.add_Mises(label)
            except AttributeError:
                sim_data.add_equivalent_Mises(label)

    incremental_response = {}
    for inc_dat_spec in incremental_data or []:
        inc_dat = get_HDF5_incremental_quantity(
            hdf5_path=hdf5_path,
            dat_path=inc_dat_spec['path'],
            transforms=inc_dat_spec.get('transforms'),
            increments=inc_dat_spec.get('increments', 1),
        )
        incremental_response.update({
            inc_dat_spec['name']: {
                'data': inc_dat,
                'meta': {
                    'path': inc_dat_spec['path'],
                    'transforms': inc_dat_spec.get('transforms'),
                    'increments': inc_dat_spec.get('increments', 1),
                },
            }
        })
    
    field_response = {}
    for field_dat_spec in field_data or []:
        field_dat, increments = get_field_data(
            sim_data, 
            field_dat_spec['field_name'],
            field_dat_spec['increments']
        )
        field_response.update({
            field_dat_spec['field_name']: {
                'data': field_dat,
                'meta': {
                    'increments': increments,
                }
            }
        })

        # TODO
        # phase mapping
        # grain mapping
        # displacement -- done use u_n

    grain_response = {}
    for grain_dat_spec in grain_data or []:
        # check if identical field data already exists
        if grain_dat_spec in (field_data or []):
            field_dat = field_response[grain_dat_spec['field_name']]
            increments = field_dat['meta']['increments']
            field_dat = field_dat['data']
        # otherwise create it
        else:
            field_dat, increments = get_field_data(
                sim_data, 
                grain_dat_spec['field_name'],
                grain_dat_spec['increments']
            )

        # grain average
        is_oris = grain_dat_spec['field_name'] == 'O'
        grain_dat = apply_grain_average(field_dat, grains, is_oris=is_oris)

        grain_response.update({
            grain_dat_spec['field_name']: {
                'data': grain_dat,
                'meta': {
                    'increments': increments,
                }
            }
        })

    volume_element_response = {
        'incremental_data': incremental_response,
        'field_data': field_response,
        'grain_data': grain_response,
    }

    return volume_element_response


def read_material(path):
    """Parse a DAMASK material.yaml input file.

    Parameters
    ----------
    path : str or Path
        Path to the DAMASK material.yaml file.

    Returns
    -------
    material_data : dict
        Parsed data from the DAMASK material.yaml file. Keys are:
            phases : dict
                The "phase" dict contained within the material file.
            homog_schemes : dict
                The "homogenization" dict contained within the material file.
            volume_element : dict
                Dict representing the volume element. The distribution of materials
                across the elements (i.e. keys `element_material_idx` and `grid_size`)
                are not included, since this information is not contained in the
                material file. With keys:
                    constituent_material_idx : ndarray of shape (N,) of int
                        Determines the material to which each constituent belongs, where N
                        is the number of constituents.
                    constituent_material_fraction: ndarray of shape (N,) of float
                        The fraction that each constituent occupies within its respective
                        material, where N is the number of constituents.
                    constituent_phase_label : ndarray of shape (N,) of str
                        Determines the phase label of each constituent, where N is the
                        number of constituents.
                    constituent_orientation_idx : ndarray of shape (N,) of int
                        Determines the orientation (as an index into `orientations`)
                        associated with each constituent, where N is the number of
                        constituents.
                    material_homog : ndarray of shape (M,) of str
                        Determines the homogenization scheme (from a list of available
                        homogenization schemes defined elsewhere) to which each material
                        belongs, where M is the number of materials.
                    orientations : dict
                        Dict containing the following keys:
                            type : str
                                Value is "quat".
                            quaternions : ndarray of shape (R, 4) of float
                                Array of R row four-vectors of unit quaternions.

    """

    yaml = YAML(typ='safe')
    material_dat = yaml.load(Path(path))

    material_homog = []
    const_material_idx = []
    const_material_fraction = []
    const_phase_label = []
    const_orientation_idx = []
    orientations = {
        'type': 'quat',
        'quaternions': [],
    }

    for mat_idx, material in enumerate(material_dat['microstructure']):
        material_homog.append(material['homogenization'])
        for const in material['constituents']:
            const_material_idx.append(mat_idx)
            const_material_fraction.append(const['fraction'])
            const_phase_label.append(const['phase'])
            orientations['quaternions'].append(const['orientation'])
            const_orientation_idx.append(len(const_orientation_idx))

    vol_elem = {
        'constituent_material_idx': const_material_idx,
        'constituent_material_fraction': const_material_fraction,
        'constituent_phase_label': const_phase_label,
        'constituent_orientation_idx': const_orientation_idx,
        'material_homog': material_homog,
        'orientations': orientations,
    }
    material_data = {
        'volume_element': vol_elem,
        'phases': material_dat['phase'],
        'homog_schemes': material_dat['homogenization'],
    }
    material_data['volume_element'] = validate_volume_element(**material_data)

    return material_data


def geom_to_volume_element(geom_path, phase_labels, homog_label, orientations=None):
    """Read a DAMASK geom file and parse to a volume element.

    Parameters
    ----------
    geom_path : str or Path
        Path to the DAMASK geometry file. The geom file must include texture and
        microstructure parts in its header if `orientations` is None.
    phase_labels : list or ndarray of str, optional
        List of phase labels to associate with the constituents. The first list element is
        the phase label that will be associated with all of the geometrical elements
        for which an orientation is also specified. Additional list elements are
        phase labels for geometrical elements for which no orientations are
        specified. For instance, if the DAMASK command `geom_canvas` was used on
        a geom file to generate a new geom file that included additional material indices,
        the phases assigned to those additional material indices would be specified as
        additional list elements in `phase_labels`.
    homog_label : str, optional
        The homogenization scheme label to use for all materials in the volume element.
    orientations : dict, optional
        If specified, use these orientations instead of those that might be specified in
        the geometry file. Dict containing the following keys:
            type : str
                One of "euler", "quat".
            quaternions : (list or ndarray of shape (R, 4)) of float, optional
                Array of R row four-vectors of unit quaternions. Specify either
                `quaternions` or `euler_angles`.
            euler_angles : (list or ndarray of shape (R, 3)) of float, optional            
                Array of R row three-vectors of Euler angles. Specify either `quaternions`
                or `euler_angles`. Specified as proper Euler angles in the Bunge
                convention (rotations are about Z, new-X, new-new-Z).
            euler_degrees : bool, optional
                If True, `euler_angles` are expected in degrees, rather than radians.
            unit_cell_alignment : dict
                Alignment of the unit cell.
            P : int, optional
                The "P" constant, either +1 or -1, as defined within [1].                

    Returns
    -------
    volume_element : dict

    References
    ----------
    [1] Rowenhorst, D, A D Rollett, G S Rohrer, M Groeber, M Jackson,
        P J Konijnenberg, and M De Graef. "Consistent Representations
        of and Conversions between 3D Rotations". Modelling and Simulation
        in Materials Science and Engineering 23, no. 8 (1 December 2015):
        083501. https://doi.org/10.1088/0965-0393/23/8/083501.

    """

    geom_dat = read_geom(geom_path)
    volume_element = {
        'orientations': orientations or geom_dat['orientations'],
        'element_material_idx': geom_dat['element_material_idx'],
        'grid_size': geom_dat['grid_size'],
        'size': geom_dat['size'],
        'phase_labels': phase_labels,
        'homog_label': homog_label,
    }
    volume_element = validate_volume_element(volume_element)
    return volume_element<|MERGE_RESOLUTION|>--- conflicted
+++ resolved
@@ -437,35 +437,19 @@
         Dict with keys determined by the `incremental_data` list and `field_data` dict.
 
     """
-<<<<<<< HEAD
     if not geom_path:
-        geom_path = Path(hdf5_path).parent / 'geom.geom'
+        geom_path = Path(hdf5_path).parent / 'geom.vtr'
 
     # Open DAMASK output file if required
     if operations or field_data or grain_data:
-        try:
-            from damask import Result
-            sim_data = Result(str(hdf5_path))
-        except ImportError:
-            from damask import DADF5
-            sim_data = DADF5(str(hdf5_path))
+        from damask import Result
+        sim_data = Result(hdf5_path)
+
     # Load in grain mapping if required
     if grain_data:
-        try:
-            from damask import Grid
-            ve = Grid.load_ASCII(str(geom_path))
-            # 0-indexed, make 1-indexed
-            grains = ve.material + 1
-        except ImportError:
-            from damask import Geom
-            ve = Geom.from_file(str(geom_path))
-            # should be 1-indexed, check
-            grains = ve.microstructure
-=======
-
-    from damask import Result
-    sim_data = Result(hdf5_path)
->>>>>>> a84cdb41
+        from damask import Grid
+        ve = Grid.load(geom_path)
+        grains = ve.material
 
     for op in operations or []:
         func = getattr(sim_data, op['name'], None)
@@ -515,11 +499,11 @@
                 },
             }
         })
-    
+
     field_response = {}
     for field_dat_spec in field_data or []:
         field_dat, increments = get_field_data(
-            sim_data, 
+            sim_data,
             field_dat_spec['field_name'],
             field_dat_spec['increments']
         )
@@ -547,7 +531,7 @@
         # otherwise create it
         else:
             field_dat, increments = get_field_data(
-                sim_data, 
+                sim_data,
                 grain_dat_spec['field_name'],
                 grain_dat_spec['increments']
             )
