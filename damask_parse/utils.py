--- conflicted
+++ resolved
@@ -520,20 +520,8 @@
         incs = sorted(incs, key=lambda i: int(re.search(r'\d+', i).group()))
         data = np.array([f[i][dat_path][()] for i in incs])[::increments]
 
-<<<<<<< HEAD
         if dat_path.split('/')[-1] == 'O':
             data = process_damask_orientatons(data)
-=======
-        # cast to orientation dict
-        if dat_path.split('/')[-1] == 'O':
-            # cast to orientation dict
-            data = {
-                'type': 'quat',
-                'quaternions': data,  # P=-1 convention
-                'unit_cell_alignment': {'x': 'a'},
-                'P': -1,
-            }
->>>>>>> a84cdb41
 
         # transform options don't really apply to orientations
         elif transforms:
@@ -547,11 +535,6 @@
 
 
 def process_damask_orientatons(ori_data):
-    # flatten structured datatype for orientations
-    ori_data = ori_data.view((
-        ori_data.dtype[ori_data.dtype.names[0]],
-        len(ori_data.dtype)
-    ))
     # cast to orientation dict
     return {
         'type': 'quat',
@@ -646,7 +629,7 @@
         for grain in np.unique(grains):
             grain_data.append(field_data[:, grains == grain].mean(axis=1))
         grain_data = np.array(grain_data).swapaxes(0, 1)
-        
+
     # index order (incs, grains, tensor_comps)
     return grain_data
 
